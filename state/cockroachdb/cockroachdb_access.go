--- conflicted
+++ resolved
@@ -125,16 +125,7 @@
 }
 
 // Set makes an insert or update to the database.
-<<<<<<< HEAD
 func (p *cockroachDBAccess) Set(ctx context.Context, req *state.SetRequest) error {
-	return state.SetWithOptions(ctx, p.setValue, req)
-}
-
-// setValue is an internal implementation of set to enable passing the logic to state.SetWithRetries as a func.
-func (p *cockroachDBAccess) setValue(ctx context.Context, req *state.SetRequest) error {
-=======
-func (p *cockroachDBAccess) Set(req *state.SetRequest) error {
->>>>>>> a4b27ae4
 	p.logger.Debug("Setting state value in CockroachDB")
 
 	value, isBinary, err := validateAndReturnValue(req)
@@ -256,16 +247,7 @@
 }
 
 // Delete removes an item from the state store.
-<<<<<<< HEAD
 func (p *cockroachDBAccess) Delete(ctx context.Context, req *state.DeleteRequest) error {
-	return state.DeleteWithOptions(ctx, p.deleteValue, req)
-}
-
-// deleteValue is an internal implementation of delete to enable passing the logic to state.DeleteWithRetries as a func.
-func (p *cockroachDBAccess) deleteValue(ctx context.Context, req *state.DeleteRequest) error {
-=======
-func (p *cockroachDBAccess) Delete(req *state.DeleteRequest) error {
->>>>>>> a4b27ae4
 	p.logger.Debug("Deleting state value from CockroachDB")
 
 	if req.Key == "" {
